use crate::{
    requests::{BorrowedRequest, Command},
    Interface,
};
#[cfg(feature = "is_sync")]
use core::convert::Infallible;
use core::{fmt::Debug, future::Future};
#[cfg(feature = "is_sync")]
use core::{
    pin::Pin,
    task::{Context, Poll},
};

const PREAMBLE: [u8; 3] = [0x00, 0x00, 0xFF];
const POSTAMBLE: u8 = 0x00;
const ACK: [u8; 6] = [0x00, 0x00, 0xFF, 0x00, 0xFF, 0x00];

const HOST_TO_PN532: u8 = 0xD4;
const PN532_TO_HOST: u8 = 0xD5;

/// Pn532 Error
#[derive(Copy, Clone, Eq, PartialEq, Debug)]
pub enum Error<E: Debug> {
    /// Could not parse ACK frame
    BadAck,
    /// Could not parse response frame
    BadResponseFrame,
    /// Received a syntax error frame
    Syntax,
    /// CRC for either the length or the data is wrong
    CrcError,
    /// The provided `response_len` was too low
    BufTooSmall,
    /// Did not receive an ACK frame in time
    TimeoutAck,
    /// Did not receive a response frame in time
    TimeoutResponse,
    /// Interface specific Error
    InterfaceError(E),
}

impl<E: Debug> From<E> for Error<E> {
    fn from(e: E) -> Self {
        Error::InterfaceError(e)
    }
}

/// Main struct of this crate
///
/// Provides blocking methods [`process`](Pn532::process) and [`process_async`](Pn532::process_async)
/// for sending requests and parsing responses.
///
/// Other methods can be used if fine-grain control is required.
///
/// # Note:
/// The `Pn532` uses an internal buffer for sending and receiving messages.
/// The size of the buffer is determined by the `N` type parameter which has a default value of `32`.
///
/// Choosing `N` too small will result in **panics**.
///
/// The following inequality should hold for all requests and responses:
/// ```text
/// N - 9 >= max(response_len, M)
/// ```
/// where
/// * `N` is the const generic type parameter of this struct.
/// * `response_len` is the largest number passed to
///   [`receive_response`](Pn532::receive_response), [`process`](Pn532::process) or [`process_async`](Pn532::process_async)
/// * `M` is the largest const generic type parameter of [`Request`](crate::requests::Request) references passed to any sending methods of this struct
#[derive(Clone, Debug)]
pub struct Pn532<I, T, const N: usize = 32> {
    pub interface: I,
    pub timer: T,
    buf: [u8; N],
}

/// A count-down timer
///
/// # Example implementation for the [esp_hal](https://crates.io/crates/esp-hal/0.22.0) (0.22.0) crate
/// ```
/// # use pn532::doc_test_helper::{esp_hal, MicrosDurationU64};
/// # use core::convert::Infallible;
/// # use pn532::CountDown;
///
/// struct TimerWrapper<'a, T> {
///     timer: esp_hal::timer::PeriodicTimer<'a, T>,
/// }
///
/// impl<'a, TIM> CountDown for TimerWrapper<'a, TIM>
/// where
///     TIM: esp_hal::timer::Timer,
/// {
///     type Time = MicrosDurationU64;
///     fn start<T>(&mut self, timeout: T)
///     where
///         T: Into<Self::Time>,
///     {
///         self.timer.start(timeout.into()).unwrap();
///     }
///
///     fn wait(&mut self) -> nb::Result<(), Infallible> {
///         match self.timer.wait() {
///             Ok(_) => Ok(()),
///             Err(nb::Error::WouldBlock) => Err(nb::Error::WouldBlock),
///             Err(nb::Error::Other(_)) => unreachable!(),
///         }
///     }
/// }
/// ```
///
/// # Contract
///
/// - `self.start(count); block!(self.wait());` MUST block for AT LEAST the time specified by `count`.
///
/// *Note* that the implementer doesn't necessarily have to be a *downcounting* timer; it could also
/// be an *upcounting* timer as long as the above contract is upheld.
pub trait CountDown {
    /// The unit of time used by this timer
    type Time;

    /// Starts a new count-down
    fn start<T>(&mut self, count: T)
    where
        T: Into<Self::Time>;

    /// Non-blockingly "waits" until the count-down finishes
    #[cfg(feature = "is_sync")]
    fn wait(&mut self) -> nb::Result<(), Infallible>;

    #[cfg(not(feature = "is_sync"))]
    fn until_timeout<F: Future>(
        &self,
        fut: F,
    ) -> impl core::future::Future<Output = Result<F::Output, embassy_time::TimeoutError>>;
    // async fn until_timeout<F: Future>(&self, fut: F) -> Result<F::Output, Self::Error>;
}

#[maybe_async::maybe_async(AFIT)]
impl<I: Interface, T: CountDown, const N: usize> Pn532<I, T, N> {
    /// Wake up the PN532 prior to any other interaction with it
    /// Required when using SPI.
    #[inline]
    pub async fn wake_up(&mut self) -> Result<(), I::Error> {
        self.interface.wake_up().await
    }

    /// Send a request, wait for an ACK and then wait for a response.
    ///
    /// `response_len` is the largest expected length of the returned data.
    ///
    /// ```
    /// # use pn532::doc_test_helper::get_pn532;
    /// use pn532::Request;
    /// use pn532::IntoDuration; // trait for `ms()`, your HAL might have its own
    ///
    /// let mut pn532 = get_pn532();
    /// let result = pn532.process(&Request::GET_FIRMWARE_VERSION, 4, 50.ms());
    /// ```
    #[inline]
    pub async fn process<'a>(
        &mut self,
        request: impl Into<BorrowedRequest<'a>>,
        response_len: usize,
        timeout: T::Time,
    ) -> Result<&[u8], Error<I::Error>> {
        // codegen trampoline: https://github.com/rust-lang/rust/issues/77960
        self._process(request.into(), response_len, timeout).await
    }

    // #[maybe_async::async_impl]
    async fn _process(
        &mut self,
        request: BorrowedRequest<'_>,
        response_len: usize,
        timeout: T::Time,
    ) -> Result<&[u8], Error<I::Error>> {
        let sent_command = request.command;
        self.timer.start(timeout);
        self._send(request).await?;
        // if self.timer.until_timeout(self.interface.wait_ready()).await.is_err() {
        //     return Err(Error::TimeoutAck);
        // }
        if self._wait_ready().await.is_err() {
            return Err(Error::TimeoutAck);
        }
        self.receive_ack().await?;
        if self._wait_ready().await.is_err() {
            return Err(Error::TimeoutResponse);
        }
        // if self.timer.until_timeout(self.interface.wait_ready()).await.is_err() {
        //     return Err(Error::TimeoutResponse);
        // }
        self.receive_response(sent_command, response_len).await
    }

    /// Send a request and wait for an ACK.
    ///
    /// ```
    /// # use pn532::doc_test_helper::get_pn532;
    /// use pn532::Request;
    /// use pn532::IntoDuration; // trait for `ms()`, your HAL might have its own
    ///
    /// let mut pn532 = get_pn532();
    /// pn532.process_no_response(&Request::INLIST_ONE_ISO_A_TARGET, 5.ms());
    /// ```
    #[inline]

    pub async fn process_no_response<'a>(
        &mut self,
        request: impl Into<BorrowedRequest<'a>>,
        timeout: T::Time,
    ) -> Result<(), Error<I::Error>> {
        // codegen trampoline: https://github.com/rust-lang/rust/issues/77960
        self._process_no_response(request.into(), timeout).await
    }

    async fn _process_no_response(
        &mut self,
        request: BorrowedRequest<'_>,
        timeout: T::Time,
    ) -> Result<(), Error<I::Error>> {
        self.timer.start(timeout);
        self._send(request).await?;
        if self._wait_ready().await.is_err() {
            return Err(Error::TimeoutAck);
        }
        self.receive_ack().await
    }

    // Wait for ready byte from pn532
    //
    // This is different between sync and async implementations in a way that
    // requires different functions, sync use a busy wait loop,  async use
    // underlying async timer mechanism as provided by the caller

    #[maybe_async::async_impl]
    async fn _wait_ready(&mut self) -> Result<(), Error<I::Error>> {
        match self.timer.until_timeout(self.interface.wait_ready()).await {
            Err(_) => Err(Error::TimeoutResponse),
            _ => Ok(()),
        }
    }

    #[maybe_async::sync_impl]
    fn _wait_ready(&mut self) -> Result<(), Error<I::Error>> {
        while self.interface.wait_ready()?.is_pending() {
            if self.timer.wait().is_ok() {
                return Err(Error::TimeoutResponse);
            }
        }
        Ok(())
    }
}

#[maybe_async::maybe_async(AFIT)]
impl<I: Interface, T, const N: usize> Pn532<I, T, N> {
    /// Create a Pn532 instance
    pub fn new(interface: I, timer: T) -> Self {
        Pn532 {
            interface,
            timer,
            buf: [0; N],
        }
    }

    /// Send a request.
    ///
    /// ```
    /// # use pn532::doc_test_helper::get_pn532;
    /// use pn532::Request;
    ///
    /// let mut pn532 = get_pn532();
    /// pn532.send(&Request::GET_FIRMWARE_VERSION);
    /// ```
    #[inline]
    pub async fn send<'a>(
        &mut self,
        request: impl Into<BorrowedRequest<'a>>,
    ) -> Result<(), Error<I::Error>> {
        // codegen trampoline: https://github.com/rust-lang/rust/issues/77960
        self._send(request.into()).await
    }
    async fn _send(&mut self, request: BorrowedRequest<'_>) -> Result<(), Error<I::Error>> {
        let data_len = request.data.len();
        let frame_len = 2 + data_len as u8; // frame identifier + command + data

        let mut data_sum = HOST_TO_PN532.wrapping_add(request.command as u8); // sum(command + data + frame identifier)
        for &byte in request.data {
            data_sum = data_sum.wrapping_add(byte);
        }

        const fn to_checksum(sum: u8) -> u8 {
            (!sum).wrapping_add(1)
        }

        self.buf[0] = PREAMBLE[0];
        self.buf[1] = PREAMBLE[1];
        self.buf[2] = PREAMBLE[2];
        self.buf[3] = frame_len;
        self.buf[4] = to_checksum(frame_len);
        self.buf[5] = HOST_TO_PN532;
        self.buf[6] = request.command as u8;

        self.buf[7..7 + data_len].copy_from_slice(request.data);

        self.buf[7 + data_len] = to_checksum(data_sum);
        self.buf[8 + data_len] = POSTAMBLE;

        self.interface.write(&mut self.buf[..9 + data_len]).await?;
        Ok(())
    }

    /// Receive an ACK frame.
    /// This should be done after [`send`](Pn532::send) was called and the interface was checked to be ready.
    ///
    /// ```
    /// # use pn532::doc_test_helper::get_pn532;
    /// use core::task::Poll;
    /// use pn532::{Interface, Request};
    ///
    /// let mut pn532 = get_pn532();
    /// pn532.send(&Request::GET_FIRMWARE_VERSION);
    /// // do something else
    /// if let Poll::Ready(Ok(_)) = pn532.interface.wait_ready() {
    ///     pn532.receive_ack();
    /// }
    /// ```
    pub async fn receive_ack(&mut self) -> Result<(), Error<I::Error>> {
        let mut ack_buf = [0; 6];
        self.interface.read(&mut ack_buf).await?;
        if ack_buf != ACK {
            Err(Error::BadAck)
        } else {
            Ok(())
        }
    }

    /// Receive a response frame.
    /// This should be done after [`send`](Pn532::send) and [`receive_ack`](Pn532::receive_ack) was called and
    /// the interface was checked to be ready.
    ///
    /// `response_len` is the largest expected length of the returned data.
    ///
    /// ```
    /// # use pn532::doc_test_helper::get_pn532;
    /// use core::task::Poll;
    /// use pn532::{Interface, Request};
    ///
    /// let mut pn532 = get_pn532();
    /// pn532.send(&Request::GET_FIRMWARE_VERSION);
    /// // do something else
    /// if let Poll::Ready(Ok(_)) = pn532.interface.wait_ready() {
    ///     pn532.receive_ack();
    /// }
    /// // do something else
    /// if let Poll::Ready(Ok(_)) = pn532.interface.wait_ready() {
    ///     let result = pn532.receive_response(Request::GET_FIRMWARE_VERSION.command, 4);
    /// }
    /// ```
    pub async fn receive_response(
        &mut self,
        sent_command: Command,
        response_len: usize,
    ) -> Result<&[u8], Error<I::Error>> {
        let response_buf = &mut self.buf[..response_len + 9];
        response_buf.fill(0); // zero out buf
        self.interface.read(response_buf).await?;
        let expected_response_command = sent_command as u8 + 1;
        parse_response(response_buf, expected_response_command)
    }

    /// Send an ACK frame to force the PN532 to abort the current process.
    /// In that case, the PN532 discontinues the last processing and does not answer anything
    /// to the host controller.
    /// Then, the PN532 starts again waiting for a new command.
    pub async fn abort(&mut self) -> Result<(), Error<I::Error>> {
        #[allow(const_item_mutation)]
        self.interface.write(&mut ACK).await?;
        Ok(())
    }
}

#[maybe_async::sync_impl]
impl<I: Interface, const N: usize> Pn532<I, (), N> {
    /// Create a Pn532 instance without a timer
    pub fn new_async(interface: I) -> Self {
        Pn532 {
            interface,
            timer: (),
            buf: [0; N],
        }
    }

    /// Send a request, wait for an ACK and then wait for a response.
    ///
    /// `response_len` is the largest expected length of the returned data.
    ///
    /// ```
    /// # use pn532::doc_test_helper::get_async_pn532;
    /// use pn532::Request;
    ///
    /// let mut pn532 = get_async_pn532();
    /// let future = pn532.process_async(&Request::GET_FIRMWARE_VERSION, 4);
    /// ```
    #[inline]
    pub async fn process_async<'a>(
        &mut self,
        request: impl Into<BorrowedRequest<'a>>,
        response_len: usize,
    ) -> Result<&[u8], Error<I::Error>> {
        // codegen trampoline: https://github.com/rust-lang/rust/issues/77960
        self._process_async(request.into(), response_len).await
    }
    async fn _process_async(
        &mut self,
        request: BorrowedRequest<'_>,
        response_len: usize,
    ) -> Result<&[u8], Error<I::Error>> {
        let sent_command = request.command;
        self._send(request)?;
        self.wait_ready_future().await?;
        self.receive_ack()?;
        self.wait_ready_future().await?;
        self.receive_response(sent_command, response_len)
    }

    /// Send a request and wait for an ACK.
    ///
    /// ```
    /// # use pn532::doc_test_helper::get_async_pn532;
    /// use pn532::Request;
    ///
    /// let mut pn532 = get_async_pn532();
    /// let future = pn532.process_no_response_async(&Request::INLIST_ONE_ISO_A_TARGET);
    #[inline]
    pub async fn process_no_response_async<'a>(
        &mut self,
        request: impl Into<BorrowedRequest<'a>>,
    ) -> Result<(), Error<I::Error>> {
        // codegen trampoline: https://github.com/rust-lang/rust/issues/77960
        self._process_no_response_async(request.into()).await
    }
    async fn _process_no_response_async(
        &mut self,
        request: BorrowedRequest<'_>,
    ) -> Result<(), Error<I::Error>> {
        self._send(request)?;
        self.wait_ready_future().await?;
        self.receive_ack()?;
        Ok(())
    }

    fn wait_ready_future(&mut self) -> WaitReadyFuture<I> {
        WaitReadyFuture {
            interface: &mut self.interface,
        }
    }
}

fn parse_response<E: Debug>(
    response_buf: &[u8],
    expected_response_command: u8,
) -> Result<&[u8], Error<E>> {
    if response_buf[0..3] != PREAMBLE {
        return Err(Error::BadResponseFrame);
    }
    // Check length & length checksum
    let frame_len = response_buf[3];
    if (frame_len.wrapping_add(response_buf[4])) != 0 {
        return Err(Error::CrcError);
    }
    if frame_len == 0 {
        return Err(Error::BadResponseFrame);
    }
    if frame_len == 1 {
        // 6.2.1.5 Error frame
        return Err(Error::Syntax);
    }
    match response_buf.get(5 + frame_len as usize + 1) {
        None => {
            return Err(Error::BufTooSmall);
        }
        Some(&POSTAMBLE) => {}
        Some(_) => {
            return Err(Error::BadResponseFrame);
        }
    }

    if response_buf[5] != PN532_TO_HOST || response_buf[6] != expected_response_command {
        return Err(Error::BadResponseFrame);
    }
    // Check frame checksum value matches bytes
    let checksum = response_buf[5..5 + frame_len as usize + 1]
        .iter()
        .fold(0u8, |s, &b| s.wrapping_add(b));
    if checksum != 0 {
        return Err(Error::CrcError);
    }
    // Adjust response buf and return it
    Ok(&response_buf[7..5 + frame_len as usize])
}

#[maybe_async::sync_impl]
struct WaitReadyFuture<'a, I> {
    interface: &'a mut I,
}

<<<<<<< HEAD
#[maybe_async::sync_impl]
impl<'a, I: Interface> Future for WaitReadyFuture<'a, I> {
=======
impl<I: Interface> Future for WaitReadyFuture<'_, I> {
>>>>>>> 31249725
    type Output = Result<(), I::Error>;
    fn poll(mut self: Pin<&mut Self>, cx: &mut Context<'_>) -> Poll<Self::Output> {
        let poll = self.interface.wait_ready();
        if poll.is_pending() {
            // tell the executor to poll this future again
            cx.waker().wake_by_ref();
        }
        poll
    }
}<|MERGE_RESOLUTION|>--- conflicted
+++ resolved
@@ -505,12 +505,8 @@
     interface: &'a mut I,
 }
 
-<<<<<<< HEAD
 #[maybe_async::sync_impl]
-impl<'a, I: Interface> Future for WaitReadyFuture<'a, I> {
-=======
 impl<I: Interface> Future for WaitReadyFuture<'_, I> {
->>>>>>> 31249725
     type Output = Result<(), I::Error>;
     fn poll(mut self: Pin<&mut Self>, cx: &mut Context<'_>) -> Poll<Self::Output> {
         let poll = self.interface.wait_ready();
