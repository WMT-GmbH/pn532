[package]
name = "pn532"
description = "PN532 protocol implementation"
version = "0.5.0"
edition = "2021"
repository = "https://github.com/WMT-GmbH/pn532"
license = "MIT OR Apache-2.0"
categories = [
    "hardware-support",
    "no-std",
    "asynchronous",
    "embedded"
]
keywords = [
    "embedded-hal",
    "PN532",
]

[dependencies]
embedded-hal = { version = "1.0.0" }
<<<<<<< HEAD
embassy-time = { version = "0.3.2" }

nb = { version = "1.0.0" }
=======
nb = "1.1.0"
>>>>>>> 31249725
serialport = { version = "4.0.1", optional = true }

embedded-hal-async = { version = "1.0.0" }
maybe-async = { version = "0.2.10" }

[features]
msb-spi = []
std = ["serialport"]
is_sync = ["maybe-async/is_sync"]

[package.metadata.docs.rs]
all-features = true
rustdoc-args = ["--cfg", "docsrs"]

[[example]]
name = "hsu-test-util"
required-features = ["std"]

[dev-dependencies]
# hsu-test-serialport
log = "0.4"
env_logger = "0.7"
clap = "2.33.3"
embedded-hal-mock = "0.11.1"<|MERGE_RESOLUTION|>--- conflicted
+++ resolved
@@ -18,13 +18,9 @@
 
 [dependencies]
 embedded-hal = { version = "1.0.0" }
-<<<<<<< HEAD
 embassy-time = { version = "0.3.2" }
 
 nb = { version = "1.0.0" }
-=======
-nb = "1.1.0"
->>>>>>> 31249725
 serialport = { version = "4.0.1", optional = true }
 
 embedded-hal-async = { version = "1.0.0" }
